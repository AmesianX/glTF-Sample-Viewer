--- conflicted
+++ resolved
@@ -51,7 +51,11 @@
     return hash1 ^ (hash1 + 0x9e3779b9 + (hash2 << 6) + (hash2 >> 2));
 }
 
-<<<<<<< HEAD
+function clamp(number, min, max)
+{
+    return Math.min(Math.max(number, min), max);
+}
+
 function isGlb(filename)
 {
     return filename.toLowerCase().endsWith(".glb");
@@ -71,11 +75,6 @@
     }
 
     return split[split.length - 1];
-=======
-function clamp(number, min, max)
-{
-    return Math.min(Math.max(number, min), max);
->>>>>>> bb2b4e1d
 }
 
 // marker interface used to for parsing the uniforms
