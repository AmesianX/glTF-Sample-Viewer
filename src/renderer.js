--- conflicted
+++ resolved
@@ -174,17 +174,10 @@
         if(firstPrimitive) // TODO:check for changed vertex shader permutation
         {
             // update model dependant matrices once per node
-<<<<<<< HEAD
-            this.updateUniform("u_MVPMatrix", this.mvpMatrix);
-            this.updateUniform("u_ModelMatrix", this.modelMatrix);
-            this.updateUniform("u_NormalMatrix", this.normalMatrix);
-            this.updateUniform("u_Camera", this.currentCameraPosition);
-=======
             this.shader.updateUniform("u_MVPMatrix", this.mvpMatrix);
             this.shader.updateUniform("u_ModelMatrix", this.modelMatrix);
             this.shader.updateUniform("u_NormalMatrix", this.normalMatrix);
-            this.shader.updateUniform("u_Camera", this.cameraPos);
->>>>>>> ce0bbf06
+            this.shader.updateUniform("u_Camera", this.currentCameraPosition);
         }
 
         if (material.doubleSided) {
