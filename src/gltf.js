--- conflicted
+++ resolved
@@ -30,7 +30,6 @@
         }
     }
 
-<<<<<<< HEAD
     fromJsonMeshes(jsonMeshes)
     {
         for (let i = 0; i < jsonMeshes.length; ++i)
@@ -38,7 +37,9 @@
             let mesh = new gltfMesh();
             mesh.fromJson(jsonMeshes[i]);
             this.meshes.push(mesh);
-=======
+        }
+    }
+
     fromJsonSamplers(jsonSamplers)
     {
         for (let i = 0; i < jsonSamplers.length; ++i)
@@ -66,7 +67,6 @@
             let texture = new gltfTexture();
             texture.fromJson(jsonTextures[i]);
             this.textures.push(texture);
->>>>>>> 1d08bee6
         }
     }
 
@@ -81,24 +81,25 @@
         {
             this.fromJsonCameras(json.cameras);
         }
-<<<<<<< HEAD
 
         if (json.meshes !== undefined)
         {
             this.fromJsonMeshes(json.meshes);
-=======
+        }
+
         if(json.samplers !== undefined)
         {
             this.fromJsonSamplers(json.samplers);
         }
+
         if(json.textures !== undefined)
         {
             this.fromJsonTextures(json.textures);
         }
+
         if(json.images !== undefined)
         {
             this.fromJsonImages(json.images);
->>>>>>> 1d08bee6
         }
     }
 
