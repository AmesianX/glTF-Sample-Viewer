class gltfViewer
{
    constructor(canvas, modelIndex, headless = false, onRendererReady = undefined)
    {
        this.canvas = canvas;
        this.headless = headless;
        this.onRendererReady = onRendererReady;

        this.defaultModel = "BoomBox/glTF/BoomBox.gltf";

        this.lastMouseX = 0.00;
        this.lastMouseY = 0.00;
        this.mouseDown = false;

        this.lastTouchX = 0.00;
        this.lastTouchY = 0.00;
        this.touchDown = false;

        canvas.style.cursor = "grab";

        this.gltf = undefined;

        this.models = [];

        this.sceneIndex  =  0;
        this.cameraIndex = -1;

        let self = this;

        this.guiParameters = {
            model: "",
            nextScene: function() { self.sceneIndex++; },
            prevScene: function() { self.sceneIndex--; }
        };

        this.renderingParameters = new gltfRenderingParameters();

        if (this.headless == false)
        {
            this.initUserInterface(modelIndex);
        }
        else
        {
            this.hideSpinner();
        }

        this.userCamera = new UserCamera();

        this.currentlyRendering = false;
        this.renderer = new gltfRenderer(canvas, this.userCamera, this.renderingParameters);

        this.render(); // Starts a rendering loop.
    }

    setCamera(eye = [0.0, 0.0, 0.05], target = [0.0, 0.0, 0.0], up = [0.0, 1.0, 0.0],
        type = "perspective",
        znear = 0.01, zfar = 10000.0,
        yfov = 45.0 * Math.PI / 180.0, aspectRatio = 16.0 / 9.0,
        xmag = 1.0, ymag = 1.0)
    {
        this.cameraIndex = -1; // force use default camera

        this.userCamera.target = jsToGl(target);
        this.userCamera.up = jsToGl(up);
        this.userCamera.position = jsToGl(eye);
        this.userCamera.type = type;
        this.userCamera.znear = znear;
        this.userCamera.zfar = zfar;
        this.userCamera.yfov = yfov;
        this.userCamera.aspectRatio = aspectRatio;
        this.userCamera.xmag = xmag;
        this.userCamera.ymag = ymag;
    }

    loadFromFileObject(mainFile, additionalFiles)
    {
        const gltfFile = mainFile.name;
        if (gltfFile.toLowerCase().endsWith(".gltf"))
        {
            console.error("Loading of gltf files not implemented yet");
            return;
        }

        const reader = new FileReader();
        const self = this;
        reader.onloadend = function(event)
        {
            const data = event.target.result;
            const glbParser = new GlbParser(data);
            const glb = glbParser.extractGlbData();
            self.createGltf(gltfFile, glb.json, glb.buffers);
        };

        reader.readAsArrayBuffer(mainFile);
    }

    loadFromPath(gltfFile, basePath = "")
    {
        if (!this.headless) this.showSpinner();

        gltfFile = basePath + gltfFile;
        const isGlb = gltfFile.toLowerCase().endsWith('.glb');

        const self = this;
        axios.get(gltfFile, { responseType: isGlb  ? "arraybuffer" : "json" }).then(function(response)
        {
            let json = response.data;
            let buffers = undefined
            if (isGlb)
            {
                const glbParser = new GlbParser(response.data);
                const glb = glbParser.extractGlbData();
                json = glb.json;
                buffers = glb.buffers;
            }
            self.createGltf(gltfFile, json, buffers);
        }).catch(function(error)
        {
            console.error("glTF " + error);
            if (!self.headless) self.hideSpinner();
        });
    }

    createGltf(path, json, buffers)
    {
        console.log("Loading '%s'", path);

        let gltf = new glTF(path);
        gltf.fromJson(json);
        this.addEnvironmentMap(gltf);
        let assetPromises = gltfLoader.load(gltf, buffers);

        let self = this;
        Promise.all(assetPromises).then(function()
        {
            self.onGltfLoaded(gltf);
        });
    }

    onGltfLoaded(gltf)
    {
        // Finished load all of the glTF assets
        if (!this.headless) this.hideSpinner();

        if (gltf.scenes.length === 0)
        {
            throw "No scenes in the gltf";
        }

        this.currentlyRendering = false;

        // unload previous scene
        if (this.gltf !== undefined)
        {
            gltfLoader.unload(this.gltf);
            this.gltf = undefined;
        }

<<<<<<< HEAD
        this.sceneIndex = gltf.scene === undefined ? 0 : gltf.scene;
        this.gltf = gltf;
        this.currentlyRendering = true;
=======
                const scene = self.gltf.scenes[self.sceneIndex];
                scene.applyTransformHierarchy(self.gltf)
                self.userCamera.fitViewToAsset(self.gltf);

                self.currentlyRendering = true;
            });
        }).catch(function(error) {
            console.warn("glTF " + error);
            if (!self.headless) self.hideSpinner();
        });
>>>>>>> bb2b4e1d
    }

    render()
    {
        let self = this;
        function renderFrame(elapsedTime)
        {
            if (!self.headless)
            {
                self.stats.begin();
            }

            if (self.currentlyRendering)
            {
                self.renderer.newFrame();

                self.renderer.resize(canvas.clientWidth, canvas.clientHeight);

                if (self.sceneIndex < 0)
                {
                    self.sceneIndex = 0;
                }
                else if (self.sceneIndex >= self.gltf.scenes.length)
                {
                    self.sceneIndex = self.gltf.scenes.length - 1;
                }

                if (self.gltf.scenes.length !== 0)
                {
                    if(self.headless == false)
                    {
                        self.userCamera.updatePosition();
                    }

                    const scene = self.gltf.scenes[self.sceneIndex];
                    scene.applyTransformHierarchy(self.gltf)

                    let alphaScene = scene.getSceneWithAlphaMode(self.gltf, 'BLEND'); // get non opaque
                    if(alphaScene.nodes.length > 0)
                    {
                        // first render opaque objects, oder is not important but could improve performance 'early z rejection'
                        let opaqueScene = scene.getSceneWithAlphaMode(self.gltf, 'BLEND', true);
                        self.renderer.drawScene(self.gltf, opaqueScene, self.cameraIndex, true);

                        // render transparent objects ordered by distance from camera
                        self.renderer.drawScene(self.gltf, alphaScene, self.cameraIndex, true, true);
                    }
                    else
                    {
                        // no alpha materials, render as is
                        self.renderer.drawScene(self.gltf, scene, self.cameraIndex, true);
                    }
                }

                if (self.onRendererReady)
                {
                    self.onRendererReady();
                }
            }

            if (!self.headless)
            {
                self.stats.end();
            }

            window.requestAnimationFrame(renderFrame);
        }

        // After this start executing render loop.
        window.requestAnimationFrame(renderFrame);
    }

    onMouseDown(event)
    {
        this.mouseDown = true;
        this.lastMouseX = event.clientX;
        this.lastMouseY = event.clientY;
        canvas.style.cursor = "none";
    }

    onMouseUp(event)
    {
        this.mouseDown = false;
        canvas.style.cursor = "grab";
    }

    onMouseWheel(event)
    {
        event.preventDefault();
        this.userCamera.zoomIn(event.deltaY);
        canvas.style.cursor = "none";
    }

    onMouseMove(event)
    {
        if (!this.mouseDown)
        {
            canvas.style.cursor = "grab";
            return;
        }

        const newX = event.clientX;
        const newY = event.clientY;

        const deltaX = newX - this.lastMouseX;
        const deltaY = newY - this.lastMouseY;

        this.lastMouseX = newX;
        this.lastMouseY = newY;

        this.userCamera.rotate(deltaX, deltaY);
    }

    onTouchStart(event)
    {
        this.touchDown = true;
        this.lastTouchX = event.touches[0].clientX;
        this.lastTouchY = event.touches[0].clientY;
    }

    onTouchEnd(event)
    {
        this.touchStart = false;
    }

    onTouchMove(event)
    {
        if (!touchDown)
        {
            return;
        }

        const newX = event.touches[0].clientX;
        const newY = event.touches[0].clientY;

        const deltaX = newX - this.lastTouchX;
        const deltaY = newY - this.lastTouchY;

        this.lastTouchX = newX;
        this.lastTouchY = newY;

        this.userCamera.rotate(deltaX, deltaY);
    }

    // for some reason, the drop event does not work without this
    dragOverHandler(event)
    {
        event.preventDefault();
    }

    dropEventHandler(event)
    {
        event.preventDefault();

        let additionalFiles = [];
        let mainFile;
        for (const file of event.dataTransfer.files)
        {
            if (file.name.toLowerCase().endsWith(".gltf") || file.name.toLowerCase().endsWith(".glb"))
            {
                mainFile = file;
            }
            else
            {
                additionalFiles.push(file);
            }
        }

        if (mainFile === undefined)
        {
            console.warn("No gltf/glb file found. Provided files: " + additionalFiles.map(f => f.name).join(", "));
            return;
        }

        this.loadFromFileObject(mainFile, additionalFiles);
    }

    initUserInterface(modelIndex)
    {
        this.gui = new dat.GUI({ width: 300 });

        // Find out the root path of the models that are going to be loaded.
        let path = modelIndex.substring(0, modelIndex.lastIndexOf("/") + 1);

        let viewerFolder = this.gui.addFolder("GLTF Viewer");

        let self = this;

        function initModelsDropdown(basePath)
        {
            if (self.models.includes(self.defaultModel))
            {
                self.guiParameters.model = self.defaultModel;
            }
            else
            {
                self.guiParameters.model = self.models[0];
            }

            viewerFolder.add(self.guiParameters, "model", self.models).onChange(function(model) {
                self.loadFromPath(model, basePath)
            }).name("Model");

            self.loadFromPath(self.guiParameters.model, basePath);

            let sceneFolder = viewerFolder.addFolder("Scene Index");
            sceneFolder.add(self.guiParameters, "prevScene").name("←");
            sceneFolder.add(self.guiParameters, "nextScene").name("→");

            viewerFolder.open();
        };

        axios.get(modelIndex).then(function(response)
        {
            let jsonIndex = response.data;

            if (jsonIndex === undefined)
            {
                // TODO: remove this later, fallback if no submodule :-)
                self.models = self.parseModelIndex(jsonIndex, "models/");
                initModelsDropdown("models/");
            } else {
                self.models = self.parseModelIndex(jsonIndex, path);
                initModelsDropdown(path);
            }

        }).catch(function(error) {
            console.warn("glTF: failed to load model-index from assets!");
            axios.get("models/model-index.json").then(function(response) {
                let jsonIndex = response.data;
                // TODO: remove this later, fallback if no submodule :-)
                self.models = self.parseModelIndex(jsonIndex, "models/");
                initModelsDropdown("models/");
            }).catch(function(error) {
                console.warn("Failed to load model-index fallback too!");
            });
        });

        let environmentFolder = this.gui.addFolder("Lighting");
        environmentFolder.add(this.renderingParameters, "useIBL").name("Image-Based Lighting");
        environmentFolder.add(this.renderingParameters, "usePunctual").name("Punctual Lighting");

        // TODO: add stuff like tonemapping algorithm.

        let performanceFolder = this.gui.addFolder("Performance");

        this.stats = new Stats();

        this.stats.domElement.height = "48px";
        [].forEach.call(this.stats.domElement.children, (child) => (child.style.display = ''));
        this.stats.domElement.style.position = "static";

        let statsList = document.createElement("li");
        statsList.appendChild(this.stats.domElement);
        statsList.classList.add("gui-stats");

        performanceFolder.__ul.appendChild(statsList);
    }

    parseModelIndex(jsonIndex, path = "")
    {
        let models = [];

        let ignoreVariants = ["glTF-Draco", "glTF-Embedded"];

        for(let entry of jsonIndex)
        {
            if(entry.variants !== undefined)
            {
                for(let variant of Object.keys(entry.variants))
                {
                    if (!ignoreVariants.includes(variant))
                    {
                        const gltf = entry.variants[variant];
                        models.push(entry.name + '/' + variant + '/' + gltf);
                    }
                }
            }
        }

        return models;
    }

    addEnvironmentMap(gltf)
    {
        gltf.samplers.push(new gltfSampler(gl.LINEAR, gl.LINEAR_MIPMAP_LINEAR,  gl.CLAMP_TO_EDGE,  gl.CLAMP_TO_EDGE, "CubeMapSampler"));
        const cubeSamplerIdx = gltf.samplers.length - 1;

        gltf.samplers.push(new gltfSampler(gl.LINEAR, gl.LINEAR,  gl.CLAMP_TO_EDGE,  gl.CLAMP_TO_EDGE, "LUTSampler"));
        const lutSamplerIdx = gltf.samplers.length - 1;

        let imageIdx = gltf.images.length;

        let indices = [];

        function AddSide(basePath, side)
        {
            for(let i = 0; i < 10; ++i)
            {
                gltf.images.push(new gltfImage(basePath + i + ".jpg", side, i));
                indices.push(++imageIdx);
            }
        };

        // u_DiffuseEnvSampler faces
        gltf.images.push(new gltfImage("assets/images/papermill/diffuse/diffuse_back_0.jpg", gl.TEXTURE_CUBE_MAP_NEGATIVE_Z));
        gltf.images.push(new gltfImage("assets/images/papermill/diffuse/diffuse_bottom_0.jpg", gl.TEXTURE_CUBE_MAP_NEGATIVE_Y));
        gltf.images.push(new gltfImage("assets/images/papermill/diffuse/diffuse_front_0.jpg", gl.TEXTURE_CUBE_MAP_POSITIVE_Z));
        gltf.images.push(new gltfImage("assets/images/papermill/diffuse/diffuse_left_0.jpg", gl.TEXTURE_CUBE_MAP_NEGATIVE_X));
        gltf.images.push(new gltfImage("assets/images/papermill/diffuse/diffuse_right_0.jpg", gl.TEXTURE_CUBE_MAP_POSITIVE_X));
        gltf.images.push(new gltfImage("assets/images/papermill/diffuse/diffuse_top_0.jpg", gl.TEXTURE_CUBE_MAP_POSITIVE_Y));

        // u_DiffuseEnvSampler tex
        gltf.textures.push(new gltfTexture(cubeSamplerIdx, [imageIdx, ++imageIdx, ++imageIdx, ++imageIdx, ++imageIdx, ++imageIdx], gl.TEXTURE_CUBE_MAP));

        // u_SpecularEnvSampler tex
        AddSide("assets/images/papermill/specular/specular_back_",  gl.TEXTURE_CUBE_MAP_NEGATIVE_Z);
        AddSide("assets/images/papermill/specular/specular_bottom_",  gl.TEXTURE_CUBE_MAP_NEGATIVE_Y);
        AddSide("assets/images/papermill/specular/specular_front_",  gl.TEXTURE_CUBE_MAP_POSITIVE_Z);
        AddSide("assets/images/papermill/specular/specular_left_",  gl.TEXTURE_CUBE_MAP_NEGATIVE_X);
        AddSide("assets/images/papermill/specular/specular_right_",  gl.TEXTURE_CUBE_MAP_POSITIVE_X);
        AddSide("assets/images/papermill/specular/specular_top_",  gl.TEXTURE_CUBE_MAP_POSITIVE_Y);

        gltf.textures.push(new gltfTexture(cubeSamplerIdx, indices, gl.TEXTURE_CUBE_MAP));

        gltf.images.push(new gltfImage("assets/images/brdfLUT.png", gl.TEXTURE_2D));

        // u_brdfLUT tex
        gltf.textures.push(new gltfTexture(lutSamplerIdx, [++imageIdx], gl.TEXTURE_2D));
    }

    showSpinner()
    {
        let spinner = document.getElementById("gltf-rv-model-spinner");
        if (spinner !== undefined)
        {
            spinner.style.display = "block";
        }
    }

    hideSpinner()
    {
        let spinner = document.getElementById("gltf-rv-model-spinner");
        if (spinner !== undefined)
        {
            spinner.style.display = "none";
        }
    }
}<|MERGE_RESOLUTION|>--- conflicted
+++ resolved
@@ -156,22 +156,13 @@
             this.gltf = undefined;
         }
 
-<<<<<<< HEAD
         this.sceneIndex = gltf.scene === undefined ? 0 : gltf.scene;
+        const scene = gltf.scenes[this.sceneIndex];
+        scene.applyTransformHierarchy(gltf);
+        this.userCamera.fitViewToAsset(gltf);
+
         this.gltf = gltf;
         this.currentlyRendering = true;
-=======
-                const scene = self.gltf.scenes[self.sceneIndex];
-                scene.applyTransformHierarchy(self.gltf)
-                self.userCamera.fitViewToAsset(self.gltf);
-
-                self.currentlyRendering = true;
-            });
-        }).catch(function(error) {
-            console.warn("glTF " + error);
-            if (!self.headless) self.hideSpinner();
-        });
->>>>>>> bb2b4e1d
     }
 
     render()
