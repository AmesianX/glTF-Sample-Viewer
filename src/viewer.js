class gltfViewer
{
    constructor(canvas, modelIndex, headless = false, onRendererReady = undefined)
    {
        this.canvas = canvas;
        this.headless = headless;
        this.onRendererReady = onRendererReady;

        this.roll  = 0.0;
        this.pitch = 0.0;
        this.zoom  = 0.048;
        this.scale = 180;
        this.origin = vec3.create();

        this.defaultModel = "BoomBox/glTF/BoomBox.gltf";

        this.lastMouseX = 0.00;
        this.lastMouseY = 0.00;
        this.wheelSpeed = 1.04;
        this.mouseDown = false;

        this.lastTouchX = 0.00;
        this.lastTouchY = 0.00;
        this.touchDown = false;

        canvas.style.cursor = "grab";

        this.gltf = undefined;

        this.models = [];

        this.sceneIndex  =  0;
        this.cameraIndex = -1;

        let self = this;

        this.guiParameters = {
            model: "",
            nextScene: function() { self.sceneIndex++; },
            prevScene: function() { self.sceneIndex--; }
        };

        this.renderingParameters = new gltfRenderingParameters();

        if (this.headless == false)
        {
            this.initUserInterface(modelIndex);
        }
        else
        {
            this.hideSpinner();
        }

        this.defaultCamera = new UserCamera();

        this.currentlyRendering = false;
        this.renderer = new gltfRenderer(canvas, this.defaultCamera, this.renderingParameters);

        this.render(); // Starts a rendering loop.
    }

    setCamera(eye = [0.0, 0.0, 0.05], target = [0.0, 0.0, 0.0], up = [0.0, 1.0, 0.0],
        type = "perspective",
        znear = 0.01, zfar = 10000.0,
        yfov = 45.0 * Math.PI / 180.0, aspectRatio = 16.0 / 9.0,
        xmag = 1.0, ymag = 1.0)
    {
        this.cameraIndex = -1; // force use default camera

        this.defaultCamera.target = jsToGl(target);
        this.defaultCamera.up = jsToGl(up);
        this.defaultCamera.position = jsToGl(eye);
        this.defaultCamera.type = type;
        this.defaultCamera.znear = znear;
        this.defaultCamera.zfar = zfar;
        this.defaultCamera.yfov = yfov;
        this.defaultCamera.aspectRatio = aspectRatio;
        this.defaultCamera.xmag = xmag;
        this.defaultCamera.ymag = ymag;
    }

    load(gltfFile, basePath = "")
    {
        gltfFile = basePath + gltfFile;

        // Started loading the glTF 2.0 models.
        if (!this.headless) this.showSpinner();

        let self = this;

        const isGlb = gltfFile.toLowerCase().endsWith('.glb');
        console.log("Loading " + (isGlb ? "glb" : "glTF") + " file " + gltfFile);

        axios.get(gltfFile, { responseType: isGlb  ? "arraybuffer" : "json" }).then(function(response) {
            let incompleteGltf = new glTF(gltfFile);

            let glb = undefined;
            if (isGlb)
            {
                const glbParser = new GlbParser(response.data);
                glb = glbParser.extractGlbData();
            }

            incompleteGltf.fromJson(isGlb ? glb.json : response.data);

            self.addEnvironmentMap(incompleteGltf);

            let assetPromises = gltfLoader.load(incompleteGltf, isGlb ? glb.buffers : undefined);

            Promise.all(assetPromises).then(function() {
                self.currentlyRendering = false;

                if (self.gltf !== undefined)
                {
                    gltfLoader.unload(self.gltf);
                    self.gltf = undefined;
                }

                if (incompleteGltf.scene !== undefined)
                {
                    self.sceneIndex = incompleteGltf.scene;
                }
                else if (incompleteGltf.scenes.length != 0)
                {
                    self.sceneIndex = 0;
                }
                else
                {
                    throw "couldn't find any valid scene!";
                }

                self.gltf = incompleteGltf;

                // Finished load all of the glTF assets
                if (!self.headless) self.hideSpinner();

                self.fitViewToScene();

                self.currentlyRendering = true;
            });
        }).catch(function(error) {
            console.warn("glTF " + error);
            if (!self.headless) self.hideSpinner();
        });
    }

    render()
    {
        let self = this;
        function renderFrame(elapsedTime)
        {
            if (!self.headless)
            {
                self.stats.begin();
            }

            if (self.currentlyRendering)
            {
                self.renderer.newFrame();

                self.renderer.resize(canvas.clientWidth, canvas.clientHeight);

                if (self.sceneIndex < 0)
                {
                    self.sceneIndex = 0;
                }
                else if (self.sceneIndex >= self.gltf.scenes.length)
                {
                    self.sceneIndex = self.gltf.scenes.length - 1;
                }

                if (self.gltf.scenes.length !== 0)
                {
                    if(self.headless == false)
                    {
                        self.updateUserCamera();
                    }

                    const scene = self.gltf.scenes[self.sceneIndex];
                    scene.applyTransformHierarchy(self.gltf)

                    let alphaScene = scene.getSceneWithAlphaMode(self.gltf, 'BLEND'); // get non opaque
                    if(alphaScene.nodes.length > 0)
                    {
                        // first render opaque objects, oder is not important but could improve performance 'early z rejection'
                        let opaqueScene = scene.getSceneWithAlphaMode(self.gltf, 'BLEND', true);
                        self.renderer.drawScene(self.gltf, opaqueScene, self.cameraIndex, true);

                        // render transparent objects ordered by distance from camera
                        self.renderer.drawScene(self.gltf, alphaScene, self.cameraIndex, true, true);
                    }
                    else
                    {
                        // no alpha materials, render as is
                        self.renderer.drawScene(self.gltf, scene, self.cameraIndex, true);
                    }
                }

                if (self.onRendererReady)
                {
                    self.onRendererReady();
                }
            }

            if (!self.headless)
            {
                self.stats.end();
            }

            window.requestAnimationFrame(renderFrame);
        }

        // After this start executing render loop.
        window.requestAnimationFrame(renderFrame);
    }

<<<<<<< HEAD
    fitViewToScene()
    {
        let min = vec3.create();
        let max = vec3.create();
        this.getAssetExtends(min, max);

        let maxAxisLength = Math.max(max[0] - min[0], max[1] - min[0]);
        this.zoom = this.getFittingZoom(maxAxisLength);

        for (let i = 0; i < 3; ++i)
        {
            this.origin[i] = (max[i] + min[i]) / 2.0;
        }

        // TODO: use the origin!
    }

    getAssetExtends(outMin, outMax)
    {
        const vectorType = "VEC3";
        let initialized = false;

        for (let accessor of this.gltf.accessors)
        {
            if (accessor.type != vectorType || accessor.min === undefined || accessor.max === undefined)
            {
                continue;
            }

            if (!initialized)
            {
                for (let i = 0; i < 3; ++i)
                {
                    outMin[i] = accessor.min[i];
                    outMax[i] = accessor.max[i];
                }
            }

            for (let i = 0; i < 3; ++i)
            {
                outMin[i] = Math.min(outMin[i], accessor.min[i]);
                outMax[i] = Math.max(outMax[i], accessor.max[i]);
            }
        }
    }

    getFittingZoom(axisLength)
    {
        // TODO: this is very naive and will probably fail in many cases
        return axisLength * 2;
    }

    getCameraPosition()
    {
        let cameraPos = [-this.zoom * Math.sin(this.roll) * Math.cos(-this.pitch),
                         -this.zoom * Math.sin(-this.pitch),
                          this.zoom * Math.cos(this.roll) * Math.cos(-this.pitch)];
        return jsToGl(cameraPos);
    }

    getViewTransform()
=======
    updateUserCamera()
>>>>>>> 10cfbcfb
    {
        let target = this.defaultCamera.target;

        // from focus to camera (assuming camera is at positive z)
        let camDir = vec3.create();
        vec3.sub(camDir, jsToGl([0.0, 0.0, 1.0]), target);
        vec3.rotateX(camDir, camDir, target, -this.pitch);
        vec3.rotateY(camDir, camDir, target, -this.roll);

        let cameraPos = vec3.create();
        vec3.scale(cameraPos, camDir, this.zoom);
        vec3.add(cameraPos, cameraPos, target);

        this.defaultCamera.position = cameraPos;
    }

    onMouseDown(event)
    {
        this.mouseDown = true;
        this.lastMouseX = event.clientX;
        this.lastMouseY = event.clientY;
        canvas.style.cursor = "none";
    }

    onMouseUp(event)
    {
        this.mouseDown = false;
        canvas.style.cursor = "grab";
    }

    onMouseWheel(event)
    {
        event.preventDefault();
        if (event.deltaY > 0)
        {
            this.zoom *= this.wheelSpeed;
        }
        else
        {
            this.zoom /= this.wheelSpeed;
        }

        canvas.style.cursor = "none";
    }

    onMouseMove(event)
    {
        if (!this.mouseDown)
        {
            canvas.style.cursor = "grab";
            return;
        }

        let newX = event.clientX;
        let newY = event.clientY;

        let deltaX = newX - this.lastMouseX;
        this.roll += (deltaX / this.scale);

        let deltaY = newY - this.lastMouseY;
        this.pitch += (deltaY / this.scale);

        this.clampPitch();

        this.lastMouseX = newX;
        this.lastMouseY = newY;
    }

    clampPitch()
    {
        if (this.pitch >= Math.PI / 2.0)
        {
            this.pitch = Math.PI / 2.0;
        }
        else if (this.pitch <= -Math.PI / 2.0)
        {
            this.pitch = -Math.PI / 2.0;
        }
    }

    onTouchStart(event)
    {
        this.touchDown = true;
        this.lastTouchX = event.touches[0].clientX;
        this.lastTouchY = event.touches[0].clientY;
    }

    onTouchEnd(event)
    {
        this.touchStart = false;
    }

    onTouchMove(event)
    {
        if (!touchDown)
        {
            return;
        }

        let newX = event.touches[0].clientX;
        let newY = event.touches[0].clientY;

        let deltaX = newX - this.lastTouchX;
        this.roll += (deltaX / this.scale);

        let deltaY = newY - this.lastTouchY;
        this.pitch += (deltaY / this.scale);

        this.clampPitch();

        this.lastTouchX = newX;
        this.lastTouchY = newY;
    }

    initUserInterface(modelIndex)
    {
        this.gui = new dat.GUI({ width: 300 });

        // Find out the root path of the models that are going to be loaded.
        let path = modelIndex.substring(0, modelIndex.lastIndexOf("/") + 1);

        let viewerFolder = this.gui.addFolder("GLTF Viewer");

        let self = this;

        function initModelsDropdown(basePath)
        {
            if (self.models.includes(self.defaultModel))
            {
                self.guiParameters.model = self.defaultModel;
            }
            else
            {
                self.guiParameters.model = self.models[0];
            }

            viewerFolder.add(self.guiParameters, "model", self.models).onChange(function(model) {
                self.load(model, basePath)
            }).name("Model");

            self.load(self.guiParameters.model, basePath);

            let sceneFolder = viewerFolder.addFolder("Scene Index");
            sceneFolder.add(self.guiParameters, "prevScene").name("←");
            sceneFolder.add(self.guiParameters, "nextScene").name("→");

            viewerFolder.open();
        };

        axios.get(modelIndex).then(function(response)
        {
            let jsonIndex = response.data;

            if (jsonIndex === undefined)
            {
                // TODO: remove this later, fallback if no submodule :-)
                self.models = self.parseModelIndex(jsonIndex, "models/");
                initModelsDropdown("models/");
                self.roll = Math.PI;
                self.zoom = 4.0;
            } else {
                self.models = self.parseModelIndex(jsonIndex, path);
                initModelsDropdown(path);
            }

        }).catch(function(error) {
            console.warn("glTF: failed to load model-index from assets!");
            axios.get("models/model-index.json").then(function(response) {
                let jsonIndex = response.data;
                // TODO: remove this later, fallback if no submodule :-)
                self.models = self.parseModelIndex(jsonIndex, "models/");
                initModelsDropdown("models/");
                self.roll = Math.PI;
                self.zoom = 4.0;
            }).catch(function(error) {
                console.warn("Failed to load model-index fallback too!");
            });
        });

        let environmentFolder = this.gui.addFolder("Lighting");
        environmentFolder.add(this.renderingParameters, "useIBL").name("Image-Based Lighting");
        environmentFolder.add(this.renderingParameters, "usePunctual").name("Punctual Lighting");

        // TODO: add stuff like tonemapping algorithm.

        let performanceFolder = this.gui.addFolder("Performance");

        this.stats = new Stats();

        this.stats.domElement.height = "48px";
        [].forEach.call(this.stats.domElement.children, (child) => (child.style.display = ''));
        this.stats.domElement.style.position = "static";

        let statsList = document.createElement("li");
        statsList.appendChild(this.stats.domElement);
        statsList.classList.add("gui-stats");

        performanceFolder.__ul.appendChild(statsList);
    }

    parseModelIndex(jsonIndex, path = "")
    {
        let models = [];

        let ignoreVariants = ["glTF-Draco", "glTF-Embedded"];

        for(let entry of jsonIndex)
        {
            if(entry.variants !== undefined)
            {
                for(let variant of Object.keys(entry.variants))
                {
                    if (!ignoreVariants.includes(variant))
                    {
                        const gltf = entry.variants[variant];
                        models.push(entry.name + '/' + variant + '/' + gltf);
                    }
                }
            }
        }

        return models;
    }

    addEnvironmentMap(gltf)
    {
        gltf.samplers.push(new gltfSampler(gl.LINEAR, gl.LINEAR_MIPMAP_LINEAR,  gl.CLAMP_TO_EDGE,  gl.CLAMP_TO_EDGE, "CubeMapSampler"));
        const cubeSamplerIdx = gltf.samplers.length - 1;

        gltf.samplers.push(new gltfSampler(gl.LINEAR, gl.LINEAR,  gl.CLAMP_TO_EDGE,  gl.CLAMP_TO_EDGE, "LUTSampler"));
        const lutSamplerIdx = gltf.samplers.length - 1;

        let imageIdx = gltf.images.length;

        let indices = [];

        function AddSide(basePath, side)
        {
            for(let i = 0; i < 10; ++i)
            {
                gltf.images.push(new gltfImage(basePath + i + ".jpg", side, i));
                indices.push(++imageIdx);
            }
        };

        // u_DiffuseEnvSampler faces
        gltf.images.push(new gltfImage("assets/images/papermill/diffuse/diffuse_back_0.jpg", gl.TEXTURE_CUBE_MAP_NEGATIVE_Z));
        gltf.images.push(new gltfImage("assets/images/papermill/diffuse/diffuse_bottom_0.jpg", gl.TEXTURE_CUBE_MAP_NEGATIVE_Y));
        gltf.images.push(new gltfImage("assets/images/papermill/diffuse/diffuse_front_0.jpg", gl.TEXTURE_CUBE_MAP_POSITIVE_Z));
        gltf.images.push(new gltfImage("assets/images/papermill/diffuse/diffuse_left_0.jpg", gl.TEXTURE_CUBE_MAP_NEGATIVE_X));
        gltf.images.push(new gltfImage("assets/images/papermill/diffuse/diffuse_right_0.jpg", gl.TEXTURE_CUBE_MAP_POSITIVE_X));
        gltf.images.push(new gltfImage("assets/images/papermill/diffuse/diffuse_top_0.jpg", gl.TEXTURE_CUBE_MAP_POSITIVE_Y));

        // u_DiffuseEnvSampler tex
        gltf.textures.push(new gltfTexture(cubeSamplerIdx, [imageIdx, ++imageIdx, ++imageIdx, ++imageIdx, ++imageIdx, ++imageIdx], gl.TEXTURE_CUBE_MAP));

        // u_SpecularEnvSampler tex
        AddSide("assets/images/papermill/specular/specular_back_",  gl.TEXTURE_CUBE_MAP_NEGATIVE_Z);
        AddSide("assets/images/papermill/specular/specular_bottom_",  gl.TEXTURE_CUBE_MAP_NEGATIVE_Y);
        AddSide("assets/images/papermill/specular/specular_front_",  gl.TEXTURE_CUBE_MAP_POSITIVE_Z);
        AddSide("assets/images/papermill/specular/specular_left_",  gl.TEXTURE_CUBE_MAP_NEGATIVE_X);
        AddSide("assets/images/papermill/specular/specular_right_",  gl.TEXTURE_CUBE_MAP_POSITIVE_X);
        AddSide("assets/images/papermill/specular/specular_top_",  gl.TEXTURE_CUBE_MAP_POSITIVE_Y);

        gltf.textures.push(new gltfTexture(cubeSamplerIdx, indices, gl.TEXTURE_CUBE_MAP));

        gltf.images.push(new gltfImage("assets/images/brdfLUT.png", gl.TEXTURE_2D));

        // u_brdfLUT tex
        gltf.textures.push(new gltfTexture(lutSamplerIdx, [++imageIdx], gl.TEXTURE_2D));
    }

    showSpinner()
    {
        let spinner = document.getElementById("gltf-rv-model-spinner");
        if (spinner !== undefined)
        {
            spinner.style.display = "block";
        }
    }

    hideSpinner()
    {
        let spinner = document.getElementById("gltf-rv-model-spinner");
        if (spinner !== undefined)
        {
            spinner.style.display = "none";
        }
    }
}<|MERGE_RESOLUTION|>--- conflicted
+++ resolved
@@ -214,7 +214,6 @@
         window.requestAnimationFrame(renderFrame);
     }
 
-<<<<<<< HEAD
     fitViewToScene()
     {
         let min = vec3.create();
@@ -267,18 +266,7 @@
         return axisLength * 2;
     }
 
-    getCameraPosition()
-    {
-        let cameraPos = [-this.zoom * Math.sin(this.roll) * Math.cos(-this.pitch),
-                         -this.zoom * Math.sin(-this.pitch),
-                          this.zoom * Math.cos(this.roll) * Math.cos(-this.pitch)];
-        return jsToGl(cameraPos);
-    }
-
-    getViewTransform()
-=======
     updateUserCamera()
->>>>>>> 10cfbcfb
     {
         let target = this.defaultCamera.target;
 
