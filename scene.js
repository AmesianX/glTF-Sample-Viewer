--- conflicted
+++ resolved
@@ -301,29 +301,7 @@
 
     this.globalState = glState;
 
-<<<<<<< HEAD
-    // Transform
-    if (gltf.nodes[0].matrix) {
-      this.transform = mat4.clone(gltf.nodes[0].matrix);
-    } else {
-      this.transform = mat4.create();
-    }
-    var scale = gltf.nodes[0].scale;
-    var translate = gltf.nodes[0].translation;
-    if (scale) {
-      this.transform[0] *= scale[0];
-      this.transform[5] *= scale[1];
-      this.transform[10] *= scale[2];
-    }
-    if (translate) {
-      this.transform[12] += translate[0];
-      this.transform[13] += translate[1];
-      this.transform[14] += translate[2];
-    }
-
-=======
     this.nodes = gltf.nodes;
->>>>>>> c23c8546
     this.meshes = [];
     for(var meshIdx in gltf.meshes)
     {
@@ -337,12 +315,18 @@
 
     var drawNodeRecursive = function(scene, node, parentTransform) {
       // Transform
-      var localTransform = mat4.create();
-      var scale = node.scale?node.scale:[1.0,1.0,1.0];
-      var rotation = node.rotation?node.rotation:[0.0,0.0,0.0,1.0];
-      var translate = node.translation?node.translation:[0.0,0.0,0.0];
-
-      mat4.fromRotationTranslationScale(localTransform, rotation, translate, scale);
+      var localTransform;
+      if (node.matrix) {
+        localTransform = mat4.clone(node.matrix);
+      } else {
+        localTransform = mat4.create();
+        var scale = node.scale?node.scale:[1.0,1.0,1.0];
+        var rotation = node.rotation?node.rotation:[0.0,0.0,0.0,1.0];
+        var translate = node.translation?node.translation:[0.0,0.0,0.0];
+
+        mat4.fromRotationTranslationScale(localTransform, rotation, translate, scale);
+      }
+      
       mat4.multiply(localTransform, localTransform, parentTransform);
 
       if(node.mesh != null && node.mesh < scene.meshes.length) {
