--- conflicted
+++ resolved
@@ -17,39 +17,7 @@
     <script src="libs/axios.min.js"></script>
     <script src="libs/stats.min.js"></script>
 
-<<<<<<< HEAD
-    <script src="src/utils.js"></script>
-    <script src="src/rendering_parameters.js"></script>
-    <script src="src/glbParser.js"></script>
-    <script src="src/loader.js"></script>
-    <script src="src/image.js"></script>
-    <script src="src/texture.js"></script>
-    <script src="src/sampler.js"></script>
-    <script src="src/material.js"></script>
-    <script src="src/webgl.js"></script>
-    <script src="src/shader.js"></script>
-    <script src="src/shader_cache.js"></script>
-    <script src="src/camera.js"></script>
-    <script src="src/user_camera.js"></script>
-    <script src="src/light.js"></script>
-    <script src="src/primitive.js"></script>
-    <script src="src/buffer.js"></script>
-    <script src="src/buffer_view.js"></script>
-    <script src="src/accessor.js"></script>
-    <script src="src/mesh.js"></script>
-    <script src="src/node.js"></script>
-    <script src="src/scene.js"></script>
-    <script src="src/gltf.js"></script>
-    <script src="src/user_interface.js"></script>
-    <script src="src/model_path_provider.js"></script>
-    <script src="src/image_processor.js"></script>
-
-    <script src="src/viewer.js"></script>
-    <script src="src/renderer.js"></script>
-    <script src="src/main.js"></script>
-=======
     <script src="dist/gltf-reference-viewer.umd.js"></script>
->>>>>>> ef2c0cf2
 </head>
 
 <!-- Just create a rendering canvas like below and call gltf_rv! -->
